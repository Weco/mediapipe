// Copyright 2019 The MediaPipe Authors.
//
// Licensed under the Apache License, Version 2.0 (the "License");
// you may not use this file except in compliance with the License.
// You may obtain a copy of the License at
//
//      http://www.apache.org/licenses/LICENSE-2.0
//
// Unless required by applicable law or agreed to in writing, software
// distributed under the License is distributed on an "AS IS" BASIS,
// WITHOUT WARRANTIES OR CONDITIONS OF ANY KIND, either express or implied.
// See the License for the specific language governing permissions and
// limitations under the License.

#include "mediapipe/examples/desktop/autoflip/calculators/scene_cropping_calculator.h"

#include <cmath>

#include "absl/memory/memory.h"
#include "absl/strings/str_format.h"
#include "mediapipe/examples/desktop/autoflip/autoflip_messages.pb.h"
#include "mediapipe/examples/desktop/autoflip/quality/scene_cropping_viz.h"
#include "mediapipe/examples/desktop/autoflip/quality/utils.h"
#include "mediapipe/framework/calculator_framework.h"
#include "mediapipe/framework/formats/image_frame.h"
#include "mediapipe/framework/formats/image_frame_opencv.h"
#include "mediapipe/framework/port/canonical_errors.h"
#include "mediapipe/framework/port/opencv_core_inc.h"
#include "mediapipe/framework/port/opencv_imgproc_inc.h"
#include "mediapipe/framework/port/parse_text_proto.h"
#include "mediapipe/framework/port/ret_check.h"
#include "mediapipe/framework/port/status.h"
#include "mediapipe/framework/timestamp.h"

namespace mediapipe {
namespace autoflip {

constexpr char kInputVideoFrames[] = "VIDEO_FRAMES";
constexpr char kInputVideoSize[] = "VIDEO_SIZE";
constexpr char kInputKeyFrames[] = "KEY_FRAMES";
constexpr char kInputDetections[] = "DETECTION_FEATURES";
constexpr char kInputStaticFeatures[] = "STATIC_FEATURES";
constexpr char kInputShotBoundaries[] = "SHOT_BOUNDARIES";
constexpr char kInputExternalSettings[] = "EXTERNAL_SETTINGS";
// This side packet must be used in conjunction with
// TargetSizeType::MAXIMIZE_TARGET_DIMENSION
constexpr char kAspectRatio[] = "EXTERNAL_ASPECT_RATIO";

// Output the cropped frames, as well as visualization of crop regions and focus
// points. Note that, KEY_FRAME_CROP_REGION_VIZ_FRAMES and
// SALIENT_POINT_FRAME_VIZ_FRAMES can only be enabled when CROPPED_FRAMES is
// enabled.
constexpr char kOutputCroppedFrames[] = "CROPPED_FRAMES";
// Shows detections on key frames.  Any static borders will be removed from the
// output frame.
constexpr char kOutputKeyFrameCropViz[] = "KEY_FRAME_CROP_REGION_VIZ_FRAMES";
// Shows x/y (raw unsmoothed) cropping and focus points.  Any static borders
// will be removed from the output frame.
constexpr char kOutputFocusPointFrameViz[] = "SALIENT_POINT_FRAME_VIZ_FRAMES";
// Shows final smoothed cropping and a focused area of the camera.  Any static
// borders will remain and be shown in grey.  Output frame will match input
// frame size.
constexpr char kOutputFramingAndDetections[] = "FRAMING_DETECTIONS_VIZ_FRAMES";
// Final summary of cropping.
constexpr char kOutputSummary[] = "CROPPING_SUMMARY";

// External rendering outputs
constexpr char kExternalRenderingPerFrame[] = "EXTERNAL_RENDERING_PER_FRAME";
constexpr char kExternalRenderingFullVid[] = "EXTERNAL_RENDERING_FULL_VID";

::mediapipe::Status SceneCroppingCalculator::GetContract(
    ::mediapipe::CalculatorContract* cc) {
  if (cc->InputSidePackets().HasTag(kInputExternalSettings)) {
    cc->InputSidePackets().Tag(kInputExternalSettings).Set<std::string>();
  }
  if (cc->InputSidePackets().HasTag(kAspectRatio)) {
    cc->InputSidePackets().Tag(kAspectRatio).Set<std::string>();
  }
  if (cc->Inputs().HasTag(kInputVideoFrames)) {
    cc->Inputs().Tag(kInputVideoFrames).Set<ImageFrame>();
  }
  if (cc->Inputs().HasTag(kInputVideoSize)) {
    cc->Inputs().Tag(kInputVideoSize).Set<std::pair<int, int>>();
  }
  if (cc->Inputs().HasTag(kInputKeyFrames)) {
    cc->Inputs().Tag(kInputKeyFrames).Set<ImageFrame>();
  }
  cc->Inputs().Tag(kInputDetections).Set<DetectionSet>();
  if (cc->Inputs().HasTag(kInputStaticFeatures)) {
    cc->Inputs().Tag(kInputStaticFeatures).Set<StaticFeatures>();
  }
  if (cc->Inputs().HasTag(kInputShotBoundaries)) {
    cc->Inputs().Tag(kInputShotBoundaries).Set<bool>();
  }

  if (cc->Outputs().HasTag(kOutputCroppedFrames)) {
    cc->Outputs().Tag(kOutputCroppedFrames).Set<ImageFrame>();
  }
  if (cc->Outputs().HasTag(kOutputKeyFrameCropViz)) {
    RET_CHECK(cc->Outputs().HasTag(kOutputCroppedFrames))
        << "KEY_FRAME_CROP_REGION_VIZ_FRAMES can only be used when "
           "CROPPED_FRAMES is specified.";
    cc->Outputs().Tag(kOutputKeyFrameCropViz).Set<ImageFrame>();
  }
  if (cc->Outputs().HasTag(kOutputFramingAndDetections)) {
    RET_CHECK(cc->Outputs().HasTag(kOutputCroppedFrames))
        << "FRAMING_DETECTIONS_VIZ_FRAMES can only be used when "
           "CROPPED_FRAMES is specified.";
    cc->Outputs().Tag(kOutputFramingAndDetections).Set<ImageFrame>();
  }
  if (cc->Outputs().HasTag(kOutputFocusPointFrameViz)) {
    RET_CHECK(cc->Outputs().HasTag(kOutputCroppedFrames))
        << "SALIENT_POINT_FRAME_VIZ_FRAMES can only be used when "
           "CROPPED_FRAMES is specified.";
    cc->Outputs().Tag(kOutputFocusPointFrameViz).Set<ImageFrame>();
  }
  if (cc->Outputs().HasTag(kOutputSummary)) {
    cc->Outputs().Tag(kOutputSummary).Set<VideoCroppingSummary>();
  }
  if (cc->Outputs().HasTag(kExternalRenderingPerFrame)) {
    cc->Outputs().Tag(kExternalRenderingPerFrame).Set<ExternalRenderFrame>();
  }
  if (cc->Outputs().HasTag(kExternalRenderingFullVid)) {
    cc->Outputs()
        .Tag(kExternalRenderingFullVid)
        .Set<std::vector<ExternalRenderFrame>>();
  }
<<<<<<< HEAD
  RET_CHECK(cc->Inputs().HasTag(kInputVideoFrames) ^
            cc->Inputs().HasTag(kInputVideoSize))
      << "VIDEO_FRAMES or VIDEO_SIZE must be set and not both.";
  RET_CHECK(!(cc->Inputs().HasTag(kInputVideoSize) &&
              cc->Inputs().HasTag(kOutputCroppedFrames)))
      << "CROPPED_FRAMES (internal cropping) has been set as an output without "
         "VIDEO_FRAMES (video data) input.";
=======
>>>>>>> 009ee3b9
  RET_CHECK(cc->Outputs().HasTag(kExternalRenderingPerFrame) ||
            cc->Outputs().HasTag(kExternalRenderingFullVid) ||
            cc->Outputs().HasTag(kOutputCroppedFrames))
      << "At leaset one output stream must be specified";
  return ::mediapipe::OkStatus();
}

::mediapipe::Status SceneCroppingCalculator::Open(CalculatorContext* cc) {
  options_ = cc->Options<SceneCroppingCalculatorOptions>();
  RET_CHECK_GT(options_.max_scene_size(), 0)
      << "Maximum scene size is non-positive.";
  RET_CHECK_GE(options_.prior_frame_buffer_size(), 0)
      << "Prior frame buffer size is negative.";

  RET_CHECK(options_.solid_background_frames_padding_fraction() >= 0.0 &&
            options_.solid_background_frames_padding_fraction() <= 1.0)
      << "Solid background frames padding fraction is not in [0, 1].";
  const auto& padding_params = options_.padding_parameters();
  background_contrast_ = padding_params.background_contrast();
  RET_CHECK(background_contrast_ >= 0.0 && background_contrast_ <= 1.0)
      << "Background contrast " << background_contrast_ << " is not in [0, 1].";
  blur_cv_size_ = padding_params.blur_cv_size();
  RET_CHECK_GT(blur_cv_size_, 0) << "Blur cv size is non-positive.";
  overlay_opacity_ = padding_params.overlay_opacity();
  RET_CHECK(overlay_opacity_ >= 0.0 && overlay_opacity_ <= 1.0)
      << "Overlay opacity " << overlay_opacity_ << " is not in [0, 1].";

  // Set default camera model to polynomial_path_solver.
  if (!options_.camera_motion_options().has_kinematic_options()) {
    options_.mutable_camera_motion_options()
        ->mutable_polynomial_path_solver()
        ->set_prior_frame_buffer_size(options_.prior_frame_buffer_size());
  }
  if (cc->Outputs().HasTag(kOutputSummary)) {
    summary_ = absl::make_unique<VideoCroppingSummary>();
  }
  if (cc->Outputs().HasTag(kExternalRenderingFullVid)) {
    external_render_list_ =
        absl::make_unique<std::vector<ExternalRenderFrame>>();
  }
  should_perform_frame_cropping_ = cc->Outputs().HasTag(kOutputCroppedFrames);
<<<<<<< HEAD
  scene_camera_motion_analyzer_ = absl::make_unique<SceneCameraMotionAnalyzer>(
      options_.scene_camera_motion_analyzer_options());
=======
>>>>>>> 009ee3b9
  return ::mediapipe::OkStatus();
}

namespace {
::mediapipe::Status ParseAspectRatioString(
    const std::string& aspect_ratio_string, double* aspect_ratio) {
  std::string error_msg =
      "Aspect ratio std::string must be in the format of 'width:height', e.g. "
      "'1:1' or '5:4', your input was " +
      aspect_ratio_string;
  auto pos = aspect_ratio_string.find(":");
  RET_CHECK(pos != std::string::npos) << error_msg;
  double width_ratio;
  RET_CHECK(absl::SimpleAtod(aspect_ratio_string.substr(0, pos), &width_ratio))
      << error_msg;
  double height_ratio;
  RET_CHECK(absl::SimpleAtod(
      aspect_ratio_string.substr(pos + 1, aspect_ratio_string.size()),
      &height_ratio))
      << error_msg;
  *aspect_ratio = width_ratio / height_ratio;
  return ::mediapipe::OkStatus();
}
void ConstructExternalRenderMessage(
    const cv::Rect& crop_from_location, const cv::Rect& render_to_location,
    const cv::Scalar& padding_color, const uint64 timestamp_us,
    ExternalRenderFrame* external_render_message) {
  auto crop_from_message =
      external_render_message->mutable_crop_from_location();
  crop_from_message->set_x(crop_from_location.x);
  crop_from_message->set_y(crop_from_location.y);
  crop_from_message->set_width(crop_from_location.width);
  crop_from_message->set_height(crop_from_location.height);
  auto render_to_message =
      external_render_message->mutable_render_to_location();
  render_to_message->set_x(render_to_location.x);
  render_to_message->set_y(render_to_location.y);
  render_to_message->set_width(render_to_location.width);
  render_to_message->set_height(render_to_location.height);
  auto padding_color_message = external_render_message->mutable_padding_color();
  padding_color_message->set_r(padding_color[0]);
  padding_color_message->set_g(padding_color[1]);
  padding_color_message->set_b(padding_color[2]);
  external_render_message->set_timestamp_us(timestamp_us);
}
<<<<<<< HEAD

double GetRatio(int width, int height) {
  return static_cast<double>(width) / height;
}

int RoundToEven(float value) {
  int rounded_value = std::round(value);
  if (rounded_value % 2 == 1) {
    rounded_value = std::max(2, rounded_value - 1);
  }
  return rounded_value;
}

=======
>>>>>>> 009ee3b9
}  // namespace

::mediapipe::Status SceneCroppingCalculator::InitializeSceneCroppingCalculator(
    ::mediapipe::CalculatorContext* cc) {
  if (cc->Inputs().HasTag(kInputVideoFrames)) {
    const auto& frame = cc->Inputs().Tag(kInputVideoFrames).Get<ImageFrame>();
    frame_width_ = frame.Width();
    frame_height_ = frame.Height();
    frame_format_ = frame.Format();
  } else if (cc->Inputs().HasTag(kInputVideoSize)) {
    frame_width_ =
        cc->Inputs().Tag(kInputVideoSize).Get<std::pair<int, int>>().first;
    frame_height_ =
        cc->Inputs().Tag(kInputVideoSize).Get<std::pair<int, int>>().second;
  } else {
    return ::mediapipe::UnknownErrorBuilder(MEDIAPIPE_LOC)
           << "Input VIDEO or VIDEO_SIZE must be provided.";
  }
  RET_CHECK_GT(frame_height_, 0) << "Input frame height is non-positive.";
  RET_CHECK_GT(frame_width_, 0) << "Input frame width is non-positive.";

  // Calculate target width and height.
  switch (options_.target_size_type()) {
    case SceneCroppingCalculatorOptions::KEEP_ORIGINAL_HEIGHT:
      RET_CHECK(options_.has_target_width() && options_.has_target_height())
          << "Target width and height have to be specified.";
      target_height_ = RoundToEven(frame_height_);
      target_width_ =
          RoundToEven(target_height_ * GetRatio(options_.target_width(),
                                                options_.target_height()));
      break;
    case SceneCroppingCalculatorOptions::KEEP_ORIGINAL_WIDTH:
      RET_CHECK(options_.has_target_width() && options_.has_target_height())
          << "Target width and height have to be specified.";
      target_width_ = RoundToEven(frame_width_);
      target_height_ =
          RoundToEven(target_width_ / GetRatio(options_.target_width(),
                                               options_.target_height()));
      break;
    case SceneCroppingCalculatorOptions::MAXIMIZE_TARGET_DIMENSION: {
      RET_CHECK(cc->InputSidePackets().HasTag(kAspectRatio))
          << "MAXIMIZE_TARGET_DIMENSION is set without an "
             "external_aspect_ratio";
      double requested_aspect_ratio;
      MP_RETURN_IF_ERROR(ParseAspectRatioString(
          cc->InputSidePackets().Tag(kAspectRatio).Get<std::string>(),
          &requested_aspect_ratio));
      const double original_aspect_ratio =
          GetRatio(frame_width_, frame_height_);
      if (original_aspect_ratio > requested_aspect_ratio) {
        target_height_ = RoundToEven(frame_height_);
        target_width_ = RoundToEven(target_height_ * requested_aspect_ratio);
      } else {
        target_width_ = RoundToEven(frame_width_);
        target_height_ = RoundToEven(target_width_ / requested_aspect_ratio);
      }
      break;
    }
    case SceneCroppingCalculatorOptions::USE_TARGET_DIMENSION:
      RET_CHECK(options_.has_target_width() && options_.has_target_height())
          << "Target width and height have to be specified.";
      target_width_ = options_.target_width();
      target_height_ = options_.target_height();
      break;
    case SceneCroppingCalculatorOptions::KEEP_ORIGINAL_DIMENSION:
      target_width_ = frame_width_;
      target_height_ = frame_height_;
      break;
    case SceneCroppingCalculatorOptions::UNKNOWN:
      return mediapipe::InvalidArgumentError(
          "target_size_type not set properly.");
  }
  target_aspect_ratio_ = GetRatio(target_width_, target_height_);

  // Set keyframe width/height for feature upscaling.
  RET_CHECK(!(cc->Inputs().HasTag(kInputKeyFrames) &&
              (options_.has_video_features_width() ||
               options_.has_video_features_height())))
      << "Key frame size must be defined by either providing the input stream "
         "KEY_FRAMES or setting video_features_width/video_features_height as "
         "calculator options.  Both methods cannot be used together.";
  if (options_.has_video_features_width() &&
      options_.has_video_features_height()) {
    key_frame_width_ = options_.video_features_width();
    key_frame_height_ = options_.video_features_height();
  } else if (!cc->Inputs().HasTag(kInputKeyFrames)) {
    key_frame_width_ = frame_width_;
    key_frame_height_ = frame_height_;
  }
  // Check provided dimensions.
  RET_CHECK_GT(target_width_, 0) << "Target width is non-positive.";
  // TODO: it seems this check is too strict and maybe limiting,
  // considering the receiver of frames can be something other than encoder.
  RET_CHECK_NE(target_width_ % 2, 1)
      << "Target width cannot be odd, because encoder expects dimension "
         "values to be even.";
  RET_CHECK_GT(target_height_, 0) << "Target height is non-positive.";
  RET_CHECK_NE(target_height_ % 2, 1)
      << "Target height cannot be odd, because encoder expects dimension "
         "values to be even.";

  scene_cropper_ = absl::make_unique<SceneCropper>(
      options_.camera_motion_options(), frame_width_, frame_height_);

  return ::mediapipe::OkStatus();
}

bool HasFrameSignal(::mediapipe::CalculatorContext* cc) {
  if (cc->Inputs().HasTag(kInputVideoFrames)) {
    return !cc->Inputs().Tag(kInputVideoFrames).Value().IsEmpty();
  }
  return !cc->Inputs().Tag(kInputVideoSize).Value().IsEmpty();
}

::mediapipe::Status SceneCroppingCalculator::Process(
    ::mediapipe::CalculatorContext* cc) {
  // Sets frame dimension and initializes scenecroppingcalculator on first video
  // frame.
  if (frame_width_ < 0) {
    MP_RETURN_IF_ERROR(InitializeSceneCroppingCalculator(cc));
  }

  // Sets key frame dimension on first keyframe.
  if (cc->Inputs().HasTag(kInputKeyFrames) &&
      !cc->Inputs().Tag(kInputKeyFrames).Value().IsEmpty() &&
      key_frame_width_ < 0) {
    const auto& key_frame = cc->Inputs().Tag(kInputKeyFrames).Get<ImageFrame>();
    key_frame_width_ = key_frame.Width();
    key_frame_height_ = key_frame.Height();
  }

  // Processes a scene when shot boundary or buffer is full.
  bool is_end_of_scene = false;
  if (cc->Inputs().HasTag(kInputShotBoundaries) &&
      !cc->Inputs().Tag(kInputShotBoundaries).Value().IsEmpty()) {
    is_end_of_scene = cc->Inputs().Tag(kInputShotBoundaries).Get<bool>();
  }
<<<<<<< HEAD

  if (!scene_frame_timestamps_.empty() && (is_end_of_scene)) {
    continue_last_scene_ = false;
=======
  const bool force_buffer_flush =
      scene_frame_timestamps_.size() >= options_.max_scene_size();
  if (!scene_frame_timestamps_.empty() &&
      (is_end_of_scene || force_buffer_flush)) {
>>>>>>> 009ee3b9
    MP_RETURN_IF_ERROR(ProcessScene(is_end_of_scene, cc));
  }

  // Saves frame and timestamp and whether it is a key frame.
<<<<<<< HEAD
  if (HasFrameSignal(cc)) {
=======
  if (!cc->Inputs().Tag(kInputVideoFrames).Value().IsEmpty()) {
    LOG_EVERY_N(ERROR, 10)
        << "------------------------ (Breathing) Time(s): "
        << cc->Inputs().Tag(kInputVideoFrames).Value().Timestamp().Seconds();
>>>>>>> 009ee3b9
    // Only buffer frames if |should_perform_frame_cropping_| is true.
    if (should_perform_frame_cropping_) {
      const auto& frame = cc->Inputs().Tag(kInputVideoFrames).Get<ImageFrame>();
      const cv::Mat frame_mat = formats::MatView(&frame);
      cv::Mat copy_mat;
      frame_mat.copyTo(copy_mat);
      scene_frames_or_empty_.push_back(copy_mat);
    }
    scene_frame_timestamps_.push_back(cc->InputTimestamp().Value());
    is_key_frames_.push_back(
        !cc->Inputs().Tag(kInputDetections).Value().IsEmpty());
  }

  // Packs key frame info.
  if (!cc->Inputs().Tag(kInputDetections).Value().IsEmpty()) {
    const auto& detections =
        cc->Inputs().Tag(kInputDetections).Get<DetectionSet>();
    KeyFrameInfo key_frame_info;
    MP_RETURN_IF_ERROR(PackKeyFrameInfo(
        cc->InputTimestamp().Value(), detections, frame_width_, frame_height_,
        key_frame_width_, key_frame_height_, &key_frame_info));
    key_frame_infos_.push_back(key_frame_info);
  }

  // Buffers static features.
  if (cc->Inputs().HasTag(kInputStaticFeatures) &&
      !cc->Inputs().Tag(kInputStaticFeatures).Value().IsEmpty()) {
    static_features_.push_back(
        cc->Inputs().Tag(kInputStaticFeatures).Get<StaticFeatures>());
    static_features_timestamps_.push_back(cc->InputTimestamp().Value());
  }

  const bool force_buffer_flush =
      scene_frame_timestamps_.size() >= options_.max_scene_size();
  if (!scene_frame_timestamps_.empty() && force_buffer_flush) {
    MP_RETURN_IF_ERROR(ProcessScene(is_end_of_scene, cc));
    continue_last_scene_ = true;
  }

  return ::mediapipe::OkStatus();
}

::mediapipe::Status SceneCroppingCalculator::Close(
    ::mediapipe::CalculatorContext* cc) {
  if (!scene_frame_timestamps_.empty()) {
    MP_RETURN_IF_ERROR(ProcessScene(/* is_end_of_scene = */ true, cc));
  }
  if (cc->Outputs().HasTag(kOutputSummary)) {
    cc->Outputs()
        .Tag(kOutputSummary)
        .Add(summary_.release(), Timestamp::PostStream());
  }
  if (cc->Outputs().HasTag(kExternalRenderingFullVid)) {
    cc->Outputs()
        .Tag(kExternalRenderingFullVid)
        .Add(external_render_list_.release(), Timestamp::PostStream());
  }
  return ::mediapipe::OkStatus();
}

// TODO: split this function into two, one for calculating the border
// sizes, the other for the actual removal of borders from the frames.
::mediapipe::Status SceneCroppingCalculator::RemoveStaticBorders(
<<<<<<< HEAD
    CalculatorContext* cc, int* top_border_size, int* bottom_border_size) {
=======
    int* top_border_size, int* bottom_border_size) {
>>>>>>> 009ee3b9
  *top_border_size = 0;
  *bottom_border_size = 0;
  MP_RETURN_IF_ERROR(ComputeSceneStaticBordersSize(
      static_features_, top_border_size, bottom_border_size));
  const double scale = static_cast<double>(frame_height_) / key_frame_height_;
  top_border_distance_ = std::round(scale * *top_border_size);
  const int bottom_border_distance = std::round(scale * *bottom_border_size);
  effective_frame_height_ =
      frame_height_ - top_border_distance_ - bottom_border_distance;

  // Store shallow copy of the original frames for debug display if required
  // before static areas are removed.
  if (cc->Outputs().HasTag(kOutputFramingAndDetections)) {
    raw_scene_frames_or_empty_ = {scene_frames_or_empty_.begin(),
                                  scene_frames_or_empty_.end()};
  }

  if (top_border_distance_ > 0 || bottom_border_distance > 0) {
    VLOG(1) << "Remove top border " << top_border_distance_ << " bottom border "
            << bottom_border_distance;
    // Remove borders from frames.
    cv::Rect roi(0, top_border_distance_, frame_width_,
                 effective_frame_height_);
    for (int i = 0; i < scene_frames_or_empty_.size(); ++i) {
      cv::Mat tmp;
      scene_frames_or_empty_[i](roi).copyTo(tmp);
      scene_frames_or_empty_[i] = tmp;
    }
    // Adjust detection bounding boxes.
    for (int i = 0; i < key_frame_infos_.size(); ++i) {
      DetectionSet adjusted_detections;
      const auto& detections = key_frame_infos_[i].detections();
      for (int j = 0; j < detections.detections_size(); ++j) {
        const auto& detection = detections.detections(j);
        SalientRegion adjusted_detection = detection;
        // Clamp the box to be within the de-bordered frame.
        if (!ClampRect(0, top_border_distance_, frame_width_,
                       top_border_distance_ + effective_frame_height_,
                       adjusted_detection.mutable_location())
                 .ok()) {
          continue;
        }
        // Offset the y position.
        adjusted_detection.mutable_location()->set_y(
            adjusted_detection.location().y() - top_border_distance_);
        *adjusted_detections.add_detections() = adjusted_detection;
      }
      *key_frame_infos_[i].mutable_detections() = adjusted_detections;
    }
  }
  return ::mediapipe::OkStatus();
}

::mediapipe::Status
SceneCroppingCalculator::InitializeFrameCropRegionComputer() {
  key_frame_crop_options_ = options_.key_frame_crop_options();
  MP_RETURN_IF_ERROR(
      SetKeyFrameCropTarget(frame_width_, effective_frame_height_,
                            target_aspect_ratio_, &key_frame_crop_options_));
  VLOG(1) << "Target width " << key_frame_crop_options_.target_width();
  VLOG(1) << "Target height " << key_frame_crop_options_.target_height();
  frame_crop_region_computer_ =
      absl::make_unique<FrameCropRegionComputer>(key_frame_crop_options_);
  return ::mediapipe::OkStatus();
}

void SceneCroppingCalculator::FilterKeyFrameInfo() {
  if (!options_.user_hint_override()) {
    return;
  }
  std::vector<KeyFrameInfo> user_hints_only;
  bool has_user_hints = false;
  for (auto key_frame : key_frame_infos_) {
    DetectionSet user_hint_only_set;
    for (const auto& detection : key_frame.detections().detections()) {
      if (detection.signal_type().has_standard() &&
          detection.signal_type().standard() == SignalType::USER_HINT) {
        *user_hint_only_set.add_detections() = detection;
        has_user_hints = true;
      }
    }
    *key_frame.mutable_detections() = user_hint_only_set;
    user_hints_only.push_back(key_frame);
  }
  if (has_user_hints) {
    key_frame_infos_ = user_hints_only;
  }
}

::mediapipe::Status SceneCroppingCalculator::ProcessScene(
    const bool is_end_of_scene, CalculatorContext* cc) {
  // Removes detections under special circumstances.
  FilterKeyFrameInfo();

  // Removes any static borders.
  int top_static_border_size, bottom_static_border_size;
<<<<<<< HEAD
  MP_RETURN_IF_ERROR(RemoveStaticBorders(cc, &top_static_border_size,
                                         &bottom_static_border_size));
=======
  MP_RETURN_IF_ERROR(
      RemoveStaticBorders(&top_static_border_size, &bottom_static_border_size));
>>>>>>> 009ee3b9

  // Decides if solid background color padding is possible and sets up color
  // interpolation functions in CIELAB. Uses linear interpolation by default.
  MP_RETURN_IF_ERROR(FindSolidBackgroundColor(
      static_features_, static_features_timestamps_,
      options_.solid_background_frames_padding_fraction(),
      &has_solid_background_, &background_color_l_function_,
      &background_color_a_function_, &background_color_b_function_));

  // Computes key frame crop regions and moves information from raw
  // key_frame_infos_ to key_frame_crop_results.
  MP_RETURN_IF_ERROR(InitializeFrameCropRegionComputer());
  const int num_key_frames = key_frame_infos_.size();
  std::vector<KeyFrameCropResult> key_frame_crop_results(num_key_frames);
  for (int i = 0; i < num_key_frames; ++i) {
    MP_RETURN_IF_ERROR(frame_crop_region_computer_->ComputeFrameCropRegion(
        key_frame_infos_[i], &key_frame_crop_results[i]));
  }

  SceneKeyFrameCropSummary scene_summary;
  std::vector<FocusPointFrame> focus_point_frames;
  SceneCameraMotion scene_camera_motion;
  MP_RETURN_IF_ERROR(
      scene_camera_motion_analyzer_->AnalyzeSceneAndPopulateFocusPointFrames(
          key_frame_crop_options_, key_frame_crop_results, frame_width_,
          effective_frame_height_, scene_frame_timestamps_,
          has_solid_background_, &scene_summary, &focus_point_frames,
          &scene_camera_motion));

  // Crops scene frames.
  std::vector<cv::Mat> cropped_frames;
  std::vector<cv::Rect> crop_from_locations;

  auto* cropped_frames_ptr =
      should_perform_frame_cropping_ ? &cropped_frames : nullptr;

  MP_RETURN_IF_ERROR(scene_cropper_->CropFrames(
<<<<<<< HEAD
      scene_summary, scene_frame_timestamps_, is_key_frames_,
      scene_frames_or_empty_, focus_point_frames, prior_focus_point_frames_,
      top_static_border_size, bottom_static_border_size, continue_last_scene_,
      &crop_from_locations, cropped_frames_ptr));

  // Formats and outputs cropped frames.
  bool apply_padding = false;
  float vertical_fill_percent;
  std::vector<cv::Rect> render_to_locations;
  std::vector<cv::Scalar> padding_colors;
  MP_RETURN_IF_ERROR(FormatAndOutputCroppedFrames(
      scene_summary.crop_window_width(), scene_summary.crop_window_height(),
      scene_frame_timestamps_.size(), &render_to_locations, &apply_padding,
      &padding_colors, &vertical_fill_percent, cropped_frames_ptr, cc));
=======
      scene_summary, scene_frame_timestamps_.size(), scene_frames_or_empty_,
      focus_point_frames, prior_focus_point_frames_, top_static_border_size,
      bottom_static_border_size, &crop_from_locations, cropped_frames_ptr));

  // Formats and outputs cropped frames.
  bool apply_padding = false;
  float vertical_fill_precent;
  std::vector<cv::Rect> render_to_locations;
  cv::Scalar padding_color;
  if (should_perform_frame_cropping_) {
    MP_RETURN_IF_ERROR(FormatAndOutputCroppedFrames(
        cropped_frames, &render_to_locations, &apply_padding, &padding_color,
        &vertical_fill_precent, cc));
  }
>>>>>>> 009ee3b9
  // Caches prior FocusPointFrames if this was not the end of a scene.
  prior_focus_point_frames_.clear();
  if (!is_end_of_scene) {
    const int start =
        std::max(0, static_cast<int>(scene_frame_timestamps_.size()) -
<<<<<<< HEAD
                        options_.camera_motion_options()
                            .polynomial_path_solver()
                            .prior_frame_buffer_size());
=======
                        options_.prior_frame_buffer_size());
>>>>>>> 009ee3b9
    for (int i = start; i < num_key_frames; ++i) {
      prior_focus_point_frames_.push_back(focus_point_frames[i]);
    }
  }

  // Optionally outputs visualization frames.
  MP_RETURN_IF_ERROR(OutputVizFrames(key_frame_crop_results, focus_point_frames,
                                     crop_from_locations,
                                     scene_summary.crop_window_width(),
                                     scene_summary.crop_window_height(), cc));

  const double start_sec = Timestamp(scene_frame_timestamps_.front()).Seconds();
  const double end_sec = Timestamp(scene_frame_timestamps_.back()).Seconds();
  VLOG(1) << absl::StrFormat("Processed a scene from %.2f sec to %.2f sec",
                             start_sec, end_sec);

  // Optionally makes summary.
  if (cc->Outputs().HasTag(kOutputSummary)) {
    auto* scene_summary = summary_->add_scene_summaries();
    scene_summary->set_start_sec(start_sec);
    scene_summary->set_end_sec(end_sec);
    *(scene_summary->mutable_camera_motion()) = scene_camera_motion;
    scene_summary->set_is_end_of_scene(is_end_of_scene);
    scene_summary->set_is_padded(apply_padding);
  }

  if (cc->Outputs().HasTag(kExternalRenderingPerFrame)) {
    for (int i = 0; i < scene_frame_timestamps_.size(); i++) {
      auto external_render_message = absl::make_unique<ExternalRenderFrame>();
      ConstructExternalRenderMessage(
<<<<<<< HEAD
          crop_from_locations[i], render_to_locations[i], padding_colors[i],
=======
          crop_from_locations[i], render_to_locations[i], padding_color,
>>>>>>> 009ee3b9
          scene_frame_timestamps_[i], external_render_message.get());
      cc->Outputs()
          .Tag(kExternalRenderingPerFrame)
          .Add(external_render_message.release(),
               Timestamp(scene_frame_timestamps_[i]));
    }
  }

  if (cc->Outputs().HasTag(kExternalRenderingFullVid)) {
    for (int i = 0; i < scene_frame_timestamps_.size(); i++) {
      ExternalRenderFrame render_frame;
      ConstructExternalRenderMessage(crop_from_locations[i],
<<<<<<< HEAD
                                     render_to_locations[i], padding_colors[i],
=======
                                     render_to_locations[i], padding_color,
>>>>>>> 009ee3b9
                                     scene_frame_timestamps_[i], &render_frame);
      external_render_list_->push_back(render_frame);
    }
  }

  key_frame_infos_.clear();
  scene_frames_or_empty_.clear();
  scene_frame_timestamps_.clear();
  is_key_frames_.clear();
  static_features_.clear();
  static_features_timestamps_.clear();
  return ::mediapipe::OkStatus();
}

::mediapipe::Status SceneCroppingCalculator::FormatAndOutputCroppedFrames(
<<<<<<< HEAD
    const int crop_width, const int crop_height, const int num_frames,
    std::vector<cv::Rect>* render_to_locations, bool* apply_padding,
    std::vector<cv::Scalar>* padding_colors, float* vertical_fill_percent,
    const std::vector<cv::Mat>* cropped_frames_ptr, CalculatorContext* cc) {
=======
    const std::vector<cv::Mat>& cropped_frames,
    std::vector<cv::Rect>* render_to_locations, bool* apply_padding,
    cv::Scalar* padding_color, float* vertical_fill_precent,
    CalculatorContext* cc) {
>>>>>>> 009ee3b9
  RET_CHECK(apply_padding) << "Has padding boolean is null.";

  // Computes scaling factor and decides if padding is needed.
  VLOG(1) << "crop_width = " << crop_width << " crop_height = " << crop_height;
  const double scaling =
      std::max(static_cast<double>(target_width_) / crop_width,
               static_cast<double>(target_height_) / crop_height);
  int scaled_width = std::round(scaling * crop_width);
  int scaled_height = std::round(scaling * crop_height);
  RET_CHECK_GE(scaled_width, target_width_)
      << "Scaled width is less than target width - something is wrong.";
  RET_CHECK_GE(scaled_height, target_height_)
      << "Scaled height is less than target height - something is wrong.";
  if (scaled_width - target_width_ <= 1) scaled_width = target_width_;
  if (scaled_height - target_height_ <= 1) scaled_height = target_height_;
  *apply_padding =
      scaled_width != target_width_ || scaled_height != target_height_;
  *vertical_fill_percent = scaled_height / static_cast<float>(target_height_);
  if (*apply_padding) {
    padder_ = absl::make_unique<PaddingEffectGenerator>(
        scaled_width, scaled_height, target_aspect_ratio_);
    VLOG(1) << "Scene is padded: scaled width = " << scaled_width
            << " target width = " << target_width_
            << " scaled height = " << scaled_height
            << " target height = " << target_height_;
  }

  // Compute the "render to" location.  This is where the rect taken from the
  // input video gets pasted on the output frame.  For use with external
  // rendering solutions.
<<<<<<< HEAD
  for (int i = 0; i < num_frames; i++) {
    if (*apply_padding) {
      render_to_locations->push_back(padder_->ComputeOutputLocation());
=======
  const int num_frames = cropped_frames.size();
  for (int i = 0; i < num_frames; i++) {
    if (*apply_padding) {
      render_to_locations->push_back(padder_->ComputeOutputLocation());
    } else {
      render_to_locations->push_back(
          cv::Rect(0, 0, target_width_, target_height_));
    }
  }

  // Resizes cropped frames, pads frames, and output frames.
  cv::Scalar* background_color = nullptr;
  cv::Scalar interpolated_color;
  for (int i = 0; i < num_frames; ++i) {
    const int64 time_ms = scene_frame_timestamps_[i];
    const Timestamp timestamp(time_ms);
    auto scaled_frame = absl::make_unique<ImageFrame>(
        frame_format_, scaled_width, scaled_height);
    auto destination = formats::MatView(scaled_frame.get());
    if (scaled_width == crop_width && scaled_height == crop_height) {
      cropped_frames[i].copyTo(destination);
>>>>>>> 009ee3b9
    } else {
      render_to_locations->push_back(
          cv::Rect(0, 0, target_width_, target_height_));
    }
  }

  // Compute padding colors.
  for (int i = 0; i < num_frames; ++i) {
    // Set default padding color to white.
    cv::Scalar padding_color_to_add = cv::Scalar(255, 255, 255);
    const int64 time_ms = scene_frame_timestamps_[i];
    if (*apply_padding) {
      if (has_solid_background_) {
        double lab[3];
        lab[0] = background_color_l_function_.Evaluate(time_ms);
        lab[1] = background_color_a_function_.Evaluate(time_ms);
        lab[2] = background_color_b_function_.Evaluate(time_ms);
        cv::Mat3f lab_mat(1, 1, cv::Vec3f(lab[0], lab[1], lab[2]));
        cv::Mat3f rgb_mat(1, 1);
        // Necessary scaling of the RGB values from [0, 1] to [0, 255] based on:
        // https://docs.opencv.org/2.4/modules/imgproc/doc/miscellaneous_transformations.html#cvtcolor
        cv::cvtColor(lab_mat, rgb_mat, cv::COLOR_Lab2RGB);
        rgb_mat *= 255.0;
        auto k = rgb_mat.at<cv::Vec3f>(0, 0);
        k[0] = k[0] < 0.0 ? 0.0 : k[0] > 255.0 ? 255.0 : k[0];
        k[1] = k[1] < 0.0 ? 0.0 : k[1] > 255.0 ? 255.0 : k[1];
        k[2] = k[2] < 0.0 ? 0.0 : k[2] > 255.0 ? 255.0 : k[2];
        cv::Scalar interpolated_color =
            cv::Scalar(std::round(k[0]), std::round(k[1]), std::round(k[2]));
        padding_color_to_add = interpolated_color;
      }
    }
    padding_colors->push_back(padding_color_to_add);
  }
  if (!cropped_frames_ptr) {
    return ::mediapipe::OkStatus();
  }

  // Resizes cropped frames, pads frames, and output frames.
  for (int i = 0; i < num_frames; ++i) {
    const int64 time_ms = scene_frame_timestamps_[i];
    const Timestamp timestamp(time_ms);
    auto scaled_frame = absl::make_unique<ImageFrame>(
        frame_format_, scaled_width, scaled_height);
    auto destination = formats::MatView(scaled_frame.get());
    if (scaled_width == crop_width && scaled_height == crop_height) {
      cropped_frames_ptr->at(i).copyTo(destination);
    } else {
      // cubic is better quality for upscaling and area is good for
      // downscaling
      const int interpolation_method =
          scaling > 1 ? cv::INTER_CUBIC : cv::INTER_AREA;
      cv::resize(cropped_frames_ptr->at(i), destination, destination.size(), 0,
                 0, interpolation_method);
    }
    if (*apply_padding) {
      cv::Scalar* background_color = nullptr;
      if (has_solid_background_) {
        background_color = &padding_colors->at(i);
      }
      auto padded_frame = absl::make_unique<ImageFrame>();
      MP_RETURN_IF_ERROR(padder_->Process(
          *scaled_frame, background_contrast_,
          std::min({blur_cv_size_, scaled_width, scaled_height}),
          overlay_opacity_, padded_frame.get(), background_color));
      RET_CHECK_EQ(padded_frame->Width(), target_width_)
          << "Padded frame width is off.";
      RET_CHECK_EQ(padded_frame->Height(), target_height_)
          << "Padded frame height is off.";
      cc->Outputs()
          .Tag(kOutputCroppedFrames)
          .Add(padded_frame.release(), timestamp);
    } else {
      cc->Outputs()
          .Tag(kOutputCroppedFrames)
          .Add(scaled_frame.release(), timestamp);
    }
  }
  return ::mediapipe::OkStatus();
}

mediapipe::Status SceneCroppingCalculator::OutputVizFrames(
    const std::vector<KeyFrameCropResult>& key_frame_crop_results,
    const std::vector<FocusPointFrame>& focus_point_frames,
    const std::vector<cv::Rect>& crop_from_locations,
    const int crop_window_width, const int crop_window_height,
    CalculatorContext* cc) const {
  if (cc->Outputs().HasTag(kOutputKeyFrameCropViz)) {
    std::vector<std::unique_ptr<ImageFrame>> viz_frames;
    MP_RETURN_IF_ERROR(DrawDetectionsAndCropRegions(
        scene_frames_or_empty_, is_key_frames_, key_frame_infos_,
        key_frame_crop_results, frame_format_, &viz_frames));
    for (int i = 0; i < scene_frames_or_empty_.size(); ++i) {
      cc->Outputs()
          .Tag(kOutputKeyFrameCropViz)
          .Add(viz_frames[i].release(), Timestamp(scene_frame_timestamps_[i]));
    }
  }
  if (cc->Outputs().HasTag(kOutputFocusPointFrameViz)) {
    std::vector<std::unique_ptr<ImageFrame>> viz_frames;
    MP_RETURN_IF_ERROR(DrawFocusPointAndCropWindow(
        scene_frames_or_empty_, focus_point_frames,
        options_.viz_overlay_opacity(), crop_window_width, crop_window_height,
        frame_format_, &viz_frames));
    for (int i = 0; i < scene_frames_or_empty_.size(); ++i) {
      cc->Outputs()
          .Tag(kOutputFocusPointFrameViz)
          .Add(viz_frames[i].release(), Timestamp(scene_frame_timestamps_[i]));
    }
  }
  if (cc->Outputs().HasTag(kOutputFramingAndDetections)) {
    std::vector<std::unique_ptr<ImageFrame>> viz_frames;
    MP_RETURN_IF_ERROR(DrawDetectionAndFramingWindow(
        raw_scene_frames_or_empty_, crop_from_locations, frame_format_,
        options_.viz_overlay_opacity(), &viz_frames));
    for (int i = 0; i < raw_scene_frames_or_empty_.size(); ++i) {
      cc->Outputs()
          .Tag(kOutputFramingAndDetections)
          .Add(viz_frames[i].release(), Timestamp(scene_frame_timestamps_[i]));
    }
  }
  return ::mediapipe::OkStatus();
}

REGISTER_CALCULATOR(SceneCroppingCalculator);

}  // namespace autoflip
}  // namespace mediapipe<|MERGE_RESOLUTION|>--- conflicted
+++ resolved
@@ -76,6 +76,8 @@
   if (cc->InputSidePackets().HasTag(kAspectRatio)) {
     cc->InputSidePackets().Tag(kAspectRatio).Set<std::string>();
   }
+  RET_CHECK(cc->InputSidePackets().HasTag("OUTPUT_FILE_PATH"));
+  cc->InputSidePackets().Tag("OUTPUT_FILE_PATH").Set<std::string>();
   if (cc->Inputs().HasTag(kInputVideoFrames)) {
     cc->Inputs().Tag(kInputVideoFrames).Set<ImageFrame>();
   }
@@ -125,7 +127,6 @@
         .Tag(kExternalRenderingFullVid)
         .Set<std::vector<ExternalRenderFrame>>();
   }
-<<<<<<< HEAD
   RET_CHECK(cc->Inputs().HasTag(kInputVideoFrames) ^
             cc->Inputs().HasTag(kInputVideoSize))
       << "VIDEO_FRAMES or VIDEO_SIZE must be set and not both.";
@@ -133,12 +134,11 @@
               cc->Inputs().HasTag(kOutputCroppedFrames)))
       << "CROPPED_FRAMES (internal cropping) has been set as an output without "
          "VIDEO_FRAMES (video data) input.";
-=======
->>>>>>> 009ee3b9
-  RET_CHECK(cc->Outputs().HasTag(kExternalRenderingPerFrame) ||
-            cc->Outputs().HasTag(kExternalRenderingFullVid) ||
-            cc->Outputs().HasTag(kOutputCroppedFrames))
-      << "At leaset one output stream must be specified";
+  // RET_CHECK(cc->Outputs().HasTag(kExternalRenderingPerFrame) ||
+  //           cc->Outputs().HasTag(kExternalRenderingFullVid) ||
+  //           cc->Outputs().HasTag(kOutputCroppedFrames))
+  //     << "At leaset one output stream must be specified";
+
   return ::mediapipe::OkStatus();
 }
 
@@ -176,11 +176,14 @@
         absl::make_unique<std::vector<ExternalRenderFrame>>();
   }
   should_perform_frame_cropping_ = cc->Outputs().HasTag(kOutputCroppedFrames);
-<<<<<<< HEAD
   scene_camera_motion_analyzer_ = absl::make_unique<SceneCameraMotionAnalyzer>(
       options_.scene_camera_motion_analyzer_options());
-=======
->>>>>>> 009ee3b9
+
+  // handles output file details, removing it if it already exists
+  output_file_path_ =
+      cc->InputSidePackets().Tag("OUTPUT_FILE_PATH").Get<std::string>();
+  remove(output_file_path_.c_str());
+
   return ::mediapipe::OkStatus();
 }
 
@@ -226,7 +229,6 @@
   padding_color_message->set_b(padding_color[2]);
   external_render_message->set_timestamp_us(timestamp_us);
 }
-<<<<<<< HEAD
 
 double GetRatio(int width, int height) {
   return static_cast<double>(width) / height;
@@ -240,8 +242,6 @@
   return rounded_value;
 }
 
-=======
->>>>>>> 009ee3b9
 }  // namespace
 
 ::mediapipe::Status SceneCroppingCalculator::InitializeSceneCroppingCalculator(
@@ -379,28 +379,14 @@
       !cc->Inputs().Tag(kInputShotBoundaries).Value().IsEmpty()) {
     is_end_of_scene = cc->Inputs().Tag(kInputShotBoundaries).Get<bool>();
   }
-<<<<<<< HEAD
 
   if (!scene_frame_timestamps_.empty() && (is_end_of_scene)) {
     continue_last_scene_ = false;
-=======
-  const bool force_buffer_flush =
-      scene_frame_timestamps_.size() >= options_.max_scene_size();
-  if (!scene_frame_timestamps_.empty() &&
-      (is_end_of_scene || force_buffer_flush)) {
->>>>>>> 009ee3b9
     MP_RETURN_IF_ERROR(ProcessScene(is_end_of_scene, cc));
   }
 
   // Saves frame and timestamp and whether it is a key frame.
-<<<<<<< HEAD
   if (HasFrameSignal(cc)) {
-=======
-  if (!cc->Inputs().Tag(kInputVideoFrames).Value().IsEmpty()) {
-    LOG_EVERY_N(ERROR, 10)
-        << "------------------------ (Breathing) Time(s): "
-        << cc->Inputs().Tag(kInputVideoFrames).Value().Timestamp().Seconds();
->>>>>>> 009ee3b9
     // Only buffer frames if |should_perform_frame_cropping_| is true.
     if (should_perform_frame_cropping_) {
       const auto& frame = cc->Inputs().Tag(kInputVideoFrames).Get<ImageFrame>();
@@ -464,11 +450,7 @@
 // TODO: split this function into two, one for calculating the border
 // sizes, the other for the actual removal of borders from the frames.
 ::mediapipe::Status SceneCroppingCalculator::RemoveStaticBorders(
-<<<<<<< HEAD
     CalculatorContext* cc, int* top_border_size, int* bottom_border_size) {
-=======
-    int* top_border_size, int* bottom_border_size) {
->>>>>>> 009ee3b9
   *top_border_size = 0;
   *bottom_border_size = 0;
   MP_RETURN_IF_ERROR(ComputeSceneStaticBordersSize(
@@ -565,13 +547,8 @@
 
   // Removes any static borders.
   int top_static_border_size, bottom_static_border_size;
-<<<<<<< HEAD
   MP_RETURN_IF_ERROR(RemoveStaticBorders(cc, &top_static_border_size,
                                          &bottom_static_border_size));
-=======
-  MP_RETURN_IF_ERROR(
-      RemoveStaticBorders(&top_static_border_size, &bottom_static_border_size));
->>>>>>> 009ee3b9
 
   // Decides if solid background color padding is possible and sets up color
   // interpolation functions in CIELAB. Uses linear interpolation by default.
@@ -609,9 +586,9 @@
       should_perform_frame_cropping_ ? &cropped_frames : nullptr;
 
   MP_RETURN_IF_ERROR(scene_cropper_->CropFrames(
-<<<<<<< HEAD
       scene_summary, scene_frame_timestamps_, is_key_frames_,
       scene_frames_or_empty_, focus_point_frames, prior_focus_point_frames_,
+      output_file_path_,
       top_static_border_size, bottom_static_border_size, continue_last_scene_,
       &crop_from_locations, cropped_frames_ptr));
 
@@ -624,34 +601,14 @@
       scene_summary.crop_window_width(), scene_summary.crop_window_height(),
       scene_frame_timestamps_.size(), &render_to_locations, &apply_padding,
       &padding_colors, &vertical_fill_percent, cropped_frames_ptr, cc));
-=======
-      scene_summary, scene_frame_timestamps_.size(), scene_frames_or_empty_,
-      focus_point_frames, prior_focus_point_frames_, top_static_border_size,
-      bottom_static_border_size, &crop_from_locations, cropped_frames_ptr));
-
-  // Formats and outputs cropped frames.
-  bool apply_padding = false;
-  float vertical_fill_precent;
-  std::vector<cv::Rect> render_to_locations;
-  cv::Scalar padding_color;
-  if (should_perform_frame_cropping_) {
-    MP_RETURN_IF_ERROR(FormatAndOutputCroppedFrames(
-        cropped_frames, &render_to_locations, &apply_padding, &padding_color,
-        &vertical_fill_precent, cc));
-  }
->>>>>>> 009ee3b9
   // Caches prior FocusPointFrames if this was not the end of a scene.
   prior_focus_point_frames_.clear();
   if (!is_end_of_scene) {
     const int start =
         std::max(0, static_cast<int>(scene_frame_timestamps_.size()) -
-<<<<<<< HEAD
                         options_.camera_motion_options()
                             .polynomial_path_solver()
                             .prior_frame_buffer_size());
-=======
-                        options_.prior_frame_buffer_size());
->>>>>>> 009ee3b9
     for (int i = start; i < num_key_frames; ++i) {
       prior_focus_point_frames_.push_back(focus_point_frames[i]);
     }
@@ -682,11 +639,7 @@
     for (int i = 0; i < scene_frame_timestamps_.size(); i++) {
       auto external_render_message = absl::make_unique<ExternalRenderFrame>();
       ConstructExternalRenderMessage(
-<<<<<<< HEAD
           crop_from_locations[i], render_to_locations[i], padding_colors[i],
-=======
-          crop_from_locations[i], render_to_locations[i], padding_color,
->>>>>>> 009ee3b9
           scene_frame_timestamps_[i], external_render_message.get());
       cc->Outputs()
           .Tag(kExternalRenderingPerFrame)
@@ -699,11 +652,7 @@
     for (int i = 0; i < scene_frame_timestamps_.size(); i++) {
       ExternalRenderFrame render_frame;
       ConstructExternalRenderMessage(crop_from_locations[i],
-<<<<<<< HEAD
                                      render_to_locations[i], padding_colors[i],
-=======
-                                     render_to_locations[i], padding_color,
->>>>>>> 009ee3b9
                                      scene_frame_timestamps_[i], &render_frame);
       external_render_list_->push_back(render_frame);
     }
@@ -719,17 +668,10 @@
 }
 
 ::mediapipe::Status SceneCroppingCalculator::FormatAndOutputCroppedFrames(
-<<<<<<< HEAD
     const int crop_width, const int crop_height, const int num_frames,
     std::vector<cv::Rect>* render_to_locations, bool* apply_padding,
     std::vector<cv::Scalar>* padding_colors, float* vertical_fill_percent,
     const std::vector<cv::Mat>* cropped_frames_ptr, CalculatorContext* cc) {
-=======
-    const std::vector<cv::Mat>& cropped_frames,
-    std::vector<cv::Rect>* render_to_locations, bool* apply_padding,
-    cv::Scalar* padding_color, float* vertical_fill_precent,
-    CalculatorContext* cc) {
->>>>>>> 009ee3b9
   RET_CHECK(apply_padding) << "Has padding boolean is null.";
 
   // Computes scaling factor and decides if padding is needed.
@@ -760,33 +702,9 @@
   // Compute the "render to" location.  This is where the rect taken from the
   // input video gets pasted on the output frame.  For use with external
   // rendering solutions.
-<<<<<<< HEAD
   for (int i = 0; i < num_frames; i++) {
     if (*apply_padding) {
       render_to_locations->push_back(padder_->ComputeOutputLocation());
-=======
-  const int num_frames = cropped_frames.size();
-  for (int i = 0; i < num_frames; i++) {
-    if (*apply_padding) {
-      render_to_locations->push_back(padder_->ComputeOutputLocation());
-    } else {
-      render_to_locations->push_back(
-          cv::Rect(0, 0, target_width_, target_height_));
-    }
-  }
-
-  // Resizes cropped frames, pads frames, and output frames.
-  cv::Scalar* background_color = nullptr;
-  cv::Scalar interpolated_color;
-  for (int i = 0; i < num_frames; ++i) {
-    const int64 time_ms = scene_frame_timestamps_[i];
-    const Timestamp timestamp(time_ms);
-    auto scaled_frame = absl::make_unique<ImageFrame>(
-        frame_format_, scaled_width, scaled_height);
-    auto destination = formats::MatView(scaled_frame.get());
-    if (scaled_width == crop_width && scaled_height == crop_height) {
-      cropped_frames[i].copyTo(destination);
->>>>>>> 009ee3b9
     } else {
       render_to_locations->push_back(
           cv::Rect(0, 0, target_width_, target_height_));
